#!/usr/bin/env python
# -*- coding: utf-8 -*-

"""Configuration fixtures for pytest for `nipyapi` package."""

from __future__ import absolute_import
import pytest
from os import environ
<<<<<<< HEAD
import requests
from requests import ConnectionError
=======
from collections import namedtuple
>>>>>>> f3873ebd
from nipyapi.canvas import *
from nipyapi.templates import *
from nipyapi.versioning import *
from nipyapi import config
from nipyapi.nifi import ProcessorConfigDTO
from time import sleep


# Test Configuration parameters
test_docker_registry_endpoint = 'http://registry:18080'
test_basename = "nipyapi_test"
test_pg_name = test_basename + "_ProcessGroup"
test_registry_client_name = test_basename + "_reg_client"
test_processor_name = test_basename + "_proc"
test_bucket_name = test_basename + "_bucket"
test_versioned_flow_name = test_basename + "_ver_flow"
test_cloned_ver_flow_name = test_basename + '_cloned_ver_flow'
test_variable_registry_entry = [
    (test_basename + '_name', test_basename + '_name' + '_value')
]
test_write_file_path = test_basename + '_fs_write_dir'
test_read_file_path = test_basename + '_fs_read_dir'
test_write_file_name = test_basename + '_fs_write_file'
test_ver_export_tmpdir = test_basename + '_ver_flow_dir'
test_ver_export_filename = test_basename + "_ver_flow_export"

# Determining test environment
# Can't use skiptest with parametrize for Travis
# Mostly because loading up all the environments takes too long
if "TRAVIS" in environ and environ["TRAVIS"] == "true":
    print("Running tests on TRAVIS, skipping regression suite")
    nifi_test_endpoints = [config.nifi_config.host]
    registry_test_endpoints = [config.registry_config.host]
else:
    print("Running tests on NOT TRAVIS, enabling regression suite")
    nifi_test_endpoints = [
                'http://localhost:10120/nifi-api',  # add earlier as required
                'http://localhost:10140/nifi-api',
                config.nifi_config.host  # reset to default, currently 1.5.0
            ]
    registry_test_endpoints = [config.registry_config.host]


# 'regress' generates tests against previous versions of NiFi
def pytest_generate_tests(metafunc):
    if 'regress' in metafunc.fixturenames:
        # print("Regression testing requested for ({0})."
        #       .format(metafunc.function.__name__))
        metafunc.parametrize(
            argnames='regress',
            argvalues=nifi_test_endpoints,
            indirect=True
        )


@pytest.fixture(scope="function")
def regress(request):
    # print("\nSetting nifi endpoint to ({0}).".format(request.param))
    config.nifi_config.api_client.host = request.param


# Tests that the Docker test environment is available before running test suite
@pytest.fixture(scope="session", autouse=True)
def session_setup():
    def is_endpoint_up(endpoint_url):
        try:
            response = requests.get(endpoint_url)
            if response.status_code == 200:
                return True
        except ConnectionError:
            return False

    for url in nifi_test_endpoints + registry_test_endpoints:
        target_url = url.replace('-api', '')
        if not is_endpoint_up(target_url):
            pytest.exit(
                "Expected Service endpoint ({0}) is not responding"
                    .format(target_url)
            )


# This wraps the template tests to ensure things are cleaned up.
@pytest.fixture(scope="class")
def template_class_wrapper(request):
    def remove_test_templates():
        test_templates = ['nipyapi_testTemplate_00', 'nipyapi_testTemplate_01']
        for item in test_templates:
            details = get_template_by_name(item)
            if details is not None:
                delete_template(details.id)

    def remove_test_pgs():
        pg_list = list_all_process_groups()
        test_pgs = [
            item for item in pg_list
            if 'nipyapi_test' in item.status.name
        ]
        for pg in test_pgs:
            delete_process_group(
                pg.id,
                pg.revision
            )

    remove_test_templates()

    def cleanup():
        remove_test_templates()
        remove_test_pgs()
    request.addfinalizer(cleanup)


<<<<<<< HEAD
@pytest.fixture(scope="function")
=======
# 'regress' generates tests against previous versions of NiFi
def pytest_generate_tests(metafunc):
    if 'regress' in metafunc.fixturenames:
        # print("Regression testing requested for ({0})."
        #       .format(metafunc.function.__name__))
        metafunc.parametrize(
            argnames='regress',
            argvalues=test_endpoints,
            indirect=True
        )


@pytest.fixture(scope="function")
def regress(request):
    # print("\nSetting nifi endpoint to ({0}).".format(request.param))
    config.nifi_config.api_client.host = request.param


def cleanup_test_pgs():
    test_pgs = get_process_group(test_pg_name)
    try:
        # If unique, stop, then delete
        schedule_process_group(test_pgs.id, 'STOPPED')
        # This is a workaround until determistic process_group management
        # is implemented
        sleep(2)
        updated_test_pg = get_process_group(test_pgs.id, 'id')
        delete_process_group(
            updated_test_pg.id,
            updated_test_pg.revision
        )
    except AttributeError:
        if isinstance(test_pgs, list):
            for this_test_pg in test_pgs:
                schedule_process_group(this_test_pg.id, 'STOPPED')
                sleep(2)
                updated_test_pg = get_process_group(this_test_pg.id, 'id')
                delete_process_group(
                    updated_test_pg.id,
                    updated_test_pg.revision
                )


@pytest.fixture(scope="function", name='fix_pg')
>>>>>>> f3873ebd
def fixture_pg(request):
    class Dummy:
        def __init__(self):
            pass

        def generate(self, parent_pg=None, suffix=''):
            if parent_pg is None:
                target_pg = get_process_group(get_root_pg_id(), 'id')
            else:
                target_pg = parent_pg
            return create_process_group(
                    target_pg,
                    test_pg_name + suffix,
                    location=(400.0, 400.0)
                )

    request.addfinalizer(cleanup_test_pgs)
    return Dummy()


@pytest.fixture(name='fix_reg_client')
def fixture_reg_client(request):
    def cleanup_test_registry_client():
        _ = [delete_registry_client(li) for
             li in list_registry_clients().registries
             if test_registry_client_name in li.component.name
             ]

    cleanup_test_pgs()
    cleanup_test_registry_client()
    request.addfinalizer(cleanup_test_registry_client)
    return create_registry_client(
        name=test_registry_client_name,
        uri=test_docker_registry_endpoint,
        description='NiPyApi Test Wrapper'
    )


@pytest.fixture(name='fix_proc')
def fixture_proc(request):
    class Dummy:
        def __init__(self):
            pass

        def generate(self, parent_pg=None, suffix=''):
            if parent_pg is None:
                target_pg = get_process_group(get_root_pg_id(), 'id')
            else:
                target_pg = parent_pg
            return create_processor(
                parent_pg=target_pg,
                processor=get_processor_type('GenerateFlowFile'),
                location=(400.0, 400.0),
                name=test_processor_name + suffix,
                config=ProcessorConfigDTO(
                    scheduling_period='1s',
                    auto_terminated_relationships=['success']
                )
            )

    def cleanup_test_processors():
        target_list = [li for
                       li in list_all_processors()
                       if test_processor_name in li.status.name
                       ]
        for target in target_list:
            schedule_processor(target, 'STOPPED')
            # Workaround until deterministic processor management implemented
            sleep(2)
            delete_processor(target)

    request.addfinalizer(cleanup_test_processors)
    return Dummy()


@pytest.fixture(name='fix_bucket')
def fixture_bucket(request, fix_reg_client):
    def cleanup_test_buckets():
        _ = [delete_registry_bucket(li) for li
             in list_registry_buckets() if
             test_bucket_name in li.name]

    cleanup_test_buckets()
    request.addfinalizer(cleanup_test_buckets)
    FixtureBucket = namedtuple(
        'FixtureBucket', ('client', 'bucket')
    )
    return FixtureBucket(
        client=fix_reg_client,
        bucket=create_registry_bucket(test_bucket_name)
    )


@pytest.fixture(name='fix_ver_flow')
def fixture_ver_flow(fix_bucket, fix_pg, fix_proc):
    FixtureVerFlow = namedtuple(
        'FixtureVerFlow', getattr(fix_bucket, '_fields') + (
            'pg', 'proc', 'info', 'flow', 'snapshot')
    )
    f_pg = fix_pg.generate()
    f_proc = fix_proc.generate(parent_pg=f_pg)
    f_info = save_flow_ver(
            process_group=f_pg,
            registry_client=fix_bucket.client,
            bucket=fix_bucket.bucket,
            flow_name=test_versioned_flow_name,
            comment='NiPyApi Test',
            desc='NiPyApi Test'
        )
    f_flow = get_flow_in_bucket(
            bucket_id=fix_bucket.bucket.identifier,
            identifier=f_info.version_control_information.flow_id,
            identifier_type='id'
        )
    f_snapshot = get_latest_flow_ver(
        fix_bucket.bucket.identifier,
        f_flow.identifier
    )
    return FixtureVerFlow(
        *fix_bucket,
        pg=f_pg,
        proc=f_proc,
        info=f_info,
        flow=f_flow,
        snapshot=f_snapshot
    )


@pytest.fixture(name='fix_flow_serde')
def fixture_flow_serde(tmpdir, fix_ver_flow):
    FixtureFlowSerde = namedtuple(
        'FixtureFlowSerde',
        getattr(fix_ver_flow, '_fields') + ('filepath', 'json')
    )
    f_filepath = tmpdir.mkdir(test_ver_export_tmpdir)\
        .join(test_ver_export_filename)
    f_json = export_flow(
        flow_snapshot=fix_ver_flow.snapshot,
        file_path=f_filepath,
        mode='json'
    )
    return FixtureFlowSerde(
        *fix_ver_flow,
        filepath=f_filepath,
        json=f_json
    )<|MERGE_RESOLUTION|>--- conflicted
+++ resolved
@@ -6,12 +6,9 @@
 from __future__ import absolute_import
 import pytest
 from os import environ
-<<<<<<< HEAD
 import requests
 from requests import ConnectionError
-=======
 from collections import namedtuple
->>>>>>> f3873ebd
 from nipyapi.canvas import *
 from nipyapi.templates import *
 from nipyapi.versioning import *
@@ -121,21 +118,6 @@
         remove_test_templates()
         remove_test_pgs()
     request.addfinalizer(cleanup)
-
-
-<<<<<<< HEAD
-@pytest.fixture(scope="function")
-=======
-# 'regress' generates tests against previous versions of NiFi
-def pytest_generate_tests(metafunc):
-    if 'regress' in metafunc.fixturenames:
-        # print("Regression testing requested for ({0})."
-        #       .format(metafunc.function.__name__))
-        metafunc.parametrize(
-            argnames='regress',
-            argvalues=test_endpoints,
-            indirect=True
-        )
 
 
 @pytest.fixture(scope="function")
@@ -170,7 +152,6 @@
 
 
 @pytest.fixture(scope="function", name='fix_pg')
->>>>>>> f3873ebd
 def fixture_pg(request):
     class Dummy:
         def __init__(self):
