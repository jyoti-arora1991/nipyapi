<<<<<<< HEAD
setuptools==38.5.0
urllib3==1.22
lxml==4.1.1
=======
# Basics
setuptools>=38

# Templates management implementation
urllib3==1.22
lxml==4.1.1

# Import Export and Utils implementation
ruamel.yaml>=0.15
deepdiff>=3.3.0
>>>>>>> f3873ebd
<|MERGE_RESOLUTION|>--- conflicted
+++ resolved
@@ -1,10 +1,5 @@
-<<<<<<< HEAD
+# Basics
 setuptools==38.5.0
-urllib3==1.22
-lxml==4.1.1
-=======
-# Basics
-setuptools>=38
 
 # Templates management implementation
 urllib3==1.22
@@ -12,5 +7,4 @@
 
 # Import Export and Utils implementation
 ruamel.yaml>=0.15
-deepdiff>=3.3.0
->>>>>>> f3873ebd
+deepdiff>=3.3.0